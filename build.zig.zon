--- conflicted
+++ resolved
@@ -8,13 +8,8 @@
       .hash = "1220232ab38d0c2cfb10680115c17ad2fa1a8531dbaf8bbfb359ec67e80c7d5f5758"
     },
     .websocket = .{
-<<<<<<< HEAD
-      .url = "https://github.com/karlseguin/websocket.zig/archive/bb0585d9a703da2406034d6fba0270078c631961.tar.gz",
-      .hash = "122004e727caa49b4e0844053d049c51e58b574a8d23c79e7c0bdc917290f7c10d02"
-=======
       .url = "https://github.com/karlseguin/websocket.zig/archive/c5ace3bdc1ab51980215d1c1200eef1b9ada2321.tar.gz",
       .hash = "12202f8a41073928237eff97f048e3cf9682ac107d8d9ab7cf898870a385b5a2c706"
->>>>>>> c6274266
     },
   },
 }